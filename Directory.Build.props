<Project>

  <PropertyGroup>
<<<<<<< HEAD
    <VersionPrefix>0.7.2</VersionPrefix>
    <LangVersion>9.0</LangVersion>
=======
    <VersionPrefix>0.0.0</VersionPrefix>
    <LangVersion>10.0</LangVersion>
>>>>>>> 18ac1496
    <Nullable>enable</Nullable>
    <TreatWarningsAsErrors>true</TreatWarningsAsErrors>
    <NoWarn>$(NoWarn);1591;1998;NU5105;CA1014;CA1508</NoWarn>
    <DebugType>embedded</DebugType>
    <GitHubOrganization>ejball</GitHubOrganization>
    <RepositoryName>GitHubDigestBuilder</RepositoryName>
    <PackageLicenseExpression>MIT</PackageLicenseExpression>
    <PackageProjectUrl>https://ejball.com/$(RepositoryName)</PackageProjectUrl>
    <PackageReleaseNotes>https://github.com/$(GitHubOrganization)/$(RepositoryName)/blob/master/ReleaseNotes.md</PackageReleaseNotes>
    <RepositoryUrl>https://github.com/$(GitHubOrganization)/$(RepositoryName).git</RepositoryUrl>
    <Authors>Ed Ball</Authors>
    <Copyright>Copyright $(Authors)</Copyright>
    <PublishRepositoryUrl>true</PublishRepositoryUrl>
    <EmbedUntrackedSources>true</EmbedUntrackedSources>
    <EnableNETAnalyzers>false</EnableNETAnalyzers>
    <AnalysisMode>AllEnabledByDefault</AnalysisMode>
    <IsPackable>false</IsPackable>
    <IsTestProject>false</IsTestProject>
  </PropertyGroup>

  <PropertyGroup Condition=" '$(BuildNumber)' != '' ">
    <FileVersion>$(VersionPrefix).$(BuildNumber)</FileVersion>
    <ContinuousIntegrationBuild>true</ContinuousIntegrationBuild>
  </PropertyGroup>

  <ItemGroup>
<<<<<<< HEAD
    <PackageReference Include="Microsoft.SourceLink.GitHub" Version="1.0.0" PrivateAssets="All" />
=======
    <PackageReference Include="Faithlife.Analyzers" Version="1.2.1" PrivateAssets="All" IncludeAssets="runtime; build; native; contentfiles; analyzers" />
    <PackageReference Include="Microsoft.SourceLink.GitHub" Version="1.1.0" PrivateAssets="All" />
>>>>>>> 18ac1496
    <PackageReference Include="StyleCop.Analyzers" Version="1.2.0-beta.354" PrivateAssets="All" IncludeAssets="runtime; build; native; contentfiles; analyzers" />
  </ItemGroup>

</Project><|MERGE_RESOLUTION|>--- conflicted
+++ resolved
@@ -1,13 +1,8 @@
 <Project>
 
   <PropertyGroup>
-<<<<<<< HEAD
     <VersionPrefix>0.7.2</VersionPrefix>
-    <LangVersion>9.0</LangVersion>
-=======
-    <VersionPrefix>0.0.0</VersionPrefix>
     <LangVersion>10.0</LangVersion>
->>>>>>> 18ac1496
     <Nullable>enable</Nullable>
     <TreatWarningsAsErrors>true</TreatWarningsAsErrors>
     <NoWarn>$(NoWarn);1591;1998;NU5105;CA1014;CA1508</NoWarn>
@@ -34,12 +29,7 @@
   </PropertyGroup>
 
   <ItemGroup>
-<<<<<<< HEAD
-    <PackageReference Include="Microsoft.SourceLink.GitHub" Version="1.0.0" PrivateAssets="All" />
-=======
-    <PackageReference Include="Faithlife.Analyzers" Version="1.2.1" PrivateAssets="All" IncludeAssets="runtime; build; native; contentfiles; analyzers" />
     <PackageReference Include="Microsoft.SourceLink.GitHub" Version="1.1.0" PrivateAssets="All" />
->>>>>>> 18ac1496
     <PackageReference Include="StyleCop.Analyzers" Version="1.2.0-beta.354" PrivateAssets="All" IncludeAssets="runtime; build; native; contentfiles; analyzers" />
   </ItemGroup>
 
