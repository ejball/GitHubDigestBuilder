<Project>

  <PropertyGroup>
    <VersionPrefix>0.7.3</VersionPrefix>
    <LangVersion>10.0</LangVersion>
    <Nullable>enable</Nullable>
    <ImplicitUsings>enable</ImplicitUsings>
    <TreatWarningsAsErrors>true</TreatWarningsAsErrors>
    <NoWarn>$(NoWarn);1591;1998;NU5105;CA1014;CA1508</NoWarn>
    <DebugType>embedded</DebugType>
    <GitHubOrganization>ejball</GitHubOrganization>
    <RepositoryName>GitHubDigestBuilder</RepositoryName>
    <PackageLicenseExpression>MIT</PackageLicenseExpression>
    <PackageProjectUrl>https://ejball.com/$(RepositoryName)</PackageProjectUrl>
    <PackageReleaseNotes>https://github.com/$(GitHubOrganization)/$(RepositoryName)/blob/master/ReleaseNotes.md</PackageReleaseNotes>
    <RepositoryUrl>https://github.com/$(GitHubOrganization)/$(RepositoryName).git</RepositoryUrl>
    <Authors>Ed Ball</Authors>
    <Copyright>Copyright $(Authors)</Copyright>
    <PublishRepositoryUrl>true</PublishRepositoryUrl>
    <EmbedUntrackedSources>true</EmbedUntrackedSources>
    <EnableNETAnalyzers>false</EnableNETAnalyzers>
    <AnalysisMode>AllEnabledByDefault</AnalysisMode>
    <IsPackable>false</IsPackable>
    <IsTestProject>false</IsTestProject>
  </PropertyGroup>

  <PropertyGroup Condition=" '$(BuildNumber)' != '' ">
    <AssemblyVersion>$(VersionPrefix).$(BuildNumber)</AssemblyVersion>
    <ContinuousIntegrationBuild>true</ContinuousIntegrationBuild>
  </PropertyGroup>

  <ItemGroup>
<<<<<<< HEAD
    <PackageReference Include="Microsoft.SourceLink.GitHub" Version="1.1.0" PrivateAssets="All" />
=======
    <PackageReference Include="Faithlife.Analyzers" Version="1.2.1" PrivateAssets="All" IncludeAssets="runtime; build; native; contentfiles; analyzers" />
    <PackageReference Include="Microsoft.SourceLink.GitHub" Version="1.1.1" PrivateAssets="All" />
>>>>>>> c8da649c
    <PackageReference Include="StyleCop.Analyzers" Version="1.2.0-beta.354" PrivateAssets="All" IncludeAssets="runtime; build; native; contentfiles; analyzers" />
  </ItemGroup>

</Project><|MERGE_RESOLUTION|>--- conflicted
+++ resolved
@@ -30,12 +30,7 @@
   </PropertyGroup>
 
   <ItemGroup>
-<<<<<<< HEAD
-    <PackageReference Include="Microsoft.SourceLink.GitHub" Version="1.1.0" PrivateAssets="All" />
-=======
-    <PackageReference Include="Faithlife.Analyzers" Version="1.2.1" PrivateAssets="All" IncludeAssets="runtime; build; native; contentfiles; analyzers" />
     <PackageReference Include="Microsoft.SourceLink.GitHub" Version="1.1.1" PrivateAssets="All" />
->>>>>>> c8da649c
     <PackageReference Include="StyleCop.Analyzers" Version="1.2.0-beta.354" PrivateAssets="All" IncludeAssets="runtime; build; native; contentfiles; analyzers" />
   </ItemGroup>
 
