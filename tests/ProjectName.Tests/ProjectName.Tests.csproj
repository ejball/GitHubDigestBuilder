<Project Sdk="Microsoft.NET.Sdk">

  <PropertyGroup>
    <TargetFramework>net5.0</TargetFramework>
  </PropertyGroup>

  <ItemGroup>
<<<<<<< HEAD
    <PackageReference Include="FluentAssertions" Version="5.10.3" />
    <PackageReference Include="Microsoft.NET.Test.Sdk" Version="16.9.1" />
    <PackageReference Include="NUnit" Version="3.13.1" />
    <PackageReference Include="NUnit3TestAdapter" Version="3.17.0" />
=======
    <PackageReference Include="Microsoft.NET.Test.Sdk" Version="16.11.0" />
    <PackageReference Include="NUnit" Version="3.13.2" />
    <PackageReference Include="NUnit3TestAdapter" Version="4.0.0" />
>>>>>>> 7edec077
  </ItemGroup>

  <ItemGroup>
    <ProjectReference Include="..\..\src\ProjectName\ProjectName.csproj" />
  </ItemGroup>

</Project><|MERGE_RESOLUTION|>--- conflicted
+++ resolved
@@ -5,16 +5,10 @@
   </PropertyGroup>
 
   <ItemGroup>
-<<<<<<< HEAD
     <PackageReference Include="FluentAssertions" Version="5.10.3" />
-    <PackageReference Include="Microsoft.NET.Test.Sdk" Version="16.9.1" />
-    <PackageReference Include="NUnit" Version="3.13.1" />
-    <PackageReference Include="NUnit3TestAdapter" Version="3.17.0" />
-=======
     <PackageReference Include="Microsoft.NET.Test.Sdk" Version="16.11.0" />
     <PackageReference Include="NUnit" Version="3.13.2" />
     <PackageReference Include="NUnit3TestAdapter" Version="4.0.0" />
->>>>>>> 7edec077
   </ItemGroup>
 
   <ItemGroup>
