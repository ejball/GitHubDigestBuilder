--- conflicted
+++ resolved
@@ -5,12 +5,8 @@
   </PropertyGroup>
 
   <ItemGroup>
-<<<<<<< HEAD
     <PackageReference Include="FluentAssertions" Version="5.6.0" />
-    <PackageReference Include="Microsoft.NET.Test.Sdk" Version="16.2.0" />
-=======
     <PackageReference Include="Microsoft.NET.Test.Sdk" Version="16.3.0" />
->>>>>>> 6eede0f4
     <PackageReference Include="NUnit" Version="3.12.0" />
     <PackageReference Include="NUnit3TestAdapter" Version="3.15.1" />
   </ItemGroup>
