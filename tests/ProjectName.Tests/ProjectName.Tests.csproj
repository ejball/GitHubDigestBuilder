--- conflicted
+++ resolved
@@ -5,14 +5,9 @@
   </PropertyGroup>
 
   <ItemGroup>
-<<<<<<< HEAD
     <PackageReference Include="FluentAssertions" Version="5.6.0" />
-    <PackageReference Include="Microsoft.NET.Test.Sdk" Version="16.0.1" />
-    <PackageReference Include="NUnit" Version="3.11.0" />
-=======
     <PackageReference Include="Microsoft.NET.Test.Sdk" Version="16.2.0" />
     <PackageReference Include="NUnit" Version="3.12.0" />
->>>>>>> af243d1c
     <PackageReference Include="NUnit3TestAdapter" Version="3.13.0" />
   </ItemGroup>
 
